--- conflicted
+++ resolved
@@ -221,7 +221,6 @@
                         for provider in providers_to_use
                         if providers_to_use[provider]
                     ]
-<<<<<<< HEAD
                     model, answer, response_cost, savings = search(question, nd_client, llm_configs)
 
                 response_cost_dollars = response_cost / 100000
@@ -239,26 +238,4 @@
                         """
                         st.info(cost_str, icon="💰")
 
-                st.markdown(answer)
-=======
-                    answer = stream_search(question, nd_client, llm_configs)
-
-                    with st.container():
-                        try:
-                            st.write_stream(_write_stream(answer))
-                            routed_model = state.chosen_model
-                        except openai.BadRequestError as e:
-                            print("Could not call OpenAI with streamed response - probably for an o1 model. Falling back to non-streaming response.")
-                            routed_model, answer = search(question, nd_client, llm_configs)
-                            st.markdown(answer)
-                        if routed_model == "gpt-4o-mini-2024-07-18":
-                            routed_to = f"""
-                            Routing target (simple query detected): _{routed_model}_
-                            """
-                        else:
-                            routed_to = f"Routing target: _{routed_model}_"
-                        if 'o1' in routed_model:
-                            st.warning(routed_to + "\n\n(o1 models do not support streaming)", icon="⚠️")
-                        else:
-                            st.success(routed_to, icon="💠")
->>>>>>> 577fc39f
+                st.markdown(answer)